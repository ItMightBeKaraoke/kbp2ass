--- conflicted
+++ resolved
@@ -6,12 +6,9 @@
 	'border'?: boolean;
 	'cdg'?: boolean;
 	'minimum-progression-duration'?: number;
-  'dialogueScript'?: string;
-<<<<<<< HEAD
-  'width'?: number;
-=======
+	'dialogueScript'?: string;
+	'width'?: number;
 	'transparency'?: boolean;
->>>>>>> 879c0287
 }
 
 interface StyleElement {
