--- conflicted
+++ resolved
@@ -252,55 +252,6 @@
 		};
 	}
 
-<<<<<<< HEAD
-	/**
-	 * Make a new sentence
-	 * @param {number} id          ID of the sentence
-	 * @param {any[]}  syllables   Syllables list of the sentence
-	 * @param {number} start       Start time of the sentence
-	 * @param {number} end         End time of the sentence
-	 * @param {number} vpos        Vertical position to draw sentence
-	 * @param {number} hpos        Horizontal position to draw sentence
-	 * @param {number} alignment   Text alignment of sentence
-	 */
-	private makeSentence(id: number, syllables: any[], start: number, end: number, currentStyle: string, vpos: number, hpos: number, alignment: number, rotation: number) {
-		var sentence: any = {
-			id: id,
-			start: syllables[0].start,
-			end: syllables[syllables.length - 1].end,
-			currentStyle: currentStyle,
-			vpos: vpos,
-			hpos: hpos,
-			alignment: alignment,
-      rotation: rotation
-		};
-
-		// Insert sentence syllables as objects or as a string
-		if (this.config['syllable-precision']) {
-			sentence.syllables = syllables;
-		} else {
-			sentence.text = '';
-			for (var j = 0; j < syllables.length; j++) {
-				sentence.text += syllables[j].text;
-			}
-		}
-
-		// Add the start of the sentence if it was present on the last "sentence end" line
-		if (start != null) {
-			sentence.start = start;
-		}
-
-		// Add the end of the sentence if any
-		if (end != null) {
-			sentence.end = end;
-		}
-
-		// Set the duration with start and end
-		sentence.duration = sentence.end - sentence.start;
-
-		return sentence;
-	}
-=======
   /**
    * Make a new sentence
    * @param {number} id          ID of the sentence
@@ -310,6 +261,7 @@
    * @param {number} vpos        Vertical position to draw sentence
    * @param {number} hpos        Horizontal position to draw sentence
    * @param {number} alignment   Text alignment of sentence
+   * @param {number} rotation    Rotation of the text in degrees
    */
   private makeSentence(
     id: number,
@@ -319,7 +271,8 @@
     currentStyle: string,
     vpos: number,
     hpos: number,
-    alignment: number
+    alignment: number,
+    rotation: number
   ): ISentence {
     start = start ?? syllables[0].start;
     end = end ?? syllables[syllables.length - 1].end;
@@ -338,7 +291,7 @@
       text: this.config["syllable-precision"]
         ? ""
         : syllables.map(s => s.text).join(""),
+      rotation
     };
   }
->>>>>>> 95c6cfb2
 }